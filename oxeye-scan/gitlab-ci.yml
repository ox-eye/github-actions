--- conflicted
+++ resolved
@@ -11,17 +11,9 @@
 oxeye_code_scan:
   stage: oxeye_code_scan
   image:
-<<<<<<< HEAD
     name: ghcr.io/ox-eye/github-actions/oxeye-scan:OX-4786-SCM-Add-excludes-option-to-SCM-scan
-=======
-    name: ghcr.io/ox-eye/github-actions/oxeye-scan:v0.0.13
->>>>>>> 66d4214f
     entrypoint:
       - /bin/sh
       - '-c'
   script:
-<<<<<<< HEAD
-    - /entrypoint.sh ${OXEYE_SCAN_GITLAB_TOKEN} ${OXEYE_SCAN_OXEYE_URL} ${OXEYE_SCAN_CLIENT_ID} ${OXEYE_SCAN_SECRET} ${OXEYE_SCAN_WORKSPACE_ID} "${OXEYE_SCAN_RELEASE}" 
-=======
-    - /entrypoint.sh ${OXEYE_SCAN_GITLAB_TOKEN} ${OXEYE_SCAN_OXEYE_URL} ${OXEYE_SCAN_CLIENT_ID} ${OXEYE_SCAN_SECRET} ${OXEYE_SCAN_WORKSPACE_ID} "${OXEYE_SCAN_RELEASE}"
->>>>>>> 66d4214f
+    - /entrypoint.sh ${OXEYE_SCAN_GITLAB_TOKEN} ${OXEYE_SCAN_OXEYE_URL} ${OXEYE_SCAN_CLIENT_ID} ${OXEYE_SCAN_SECRET} ${OXEYE_SCAN_WORKSPACE_ID} "${OXEYE_SCAN_RELEASE}" "${OXEYE_SCAN_EXCLUDES}"